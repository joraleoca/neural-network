--- conflicted
+++ resolved
@@ -234,15 +234,7 @@
         out_channels, in_channels, kernel_height, kernel_width = weights.shape
 
         layer = Convolution(
-<<<<<<< HEAD
             (in_channels, out_channels), (kernel_height, kernel_width), stride=data["stride"], padding=data["padding"]
-=======
-            out_channels,
-            kernel_height,
-            kernel_width,
-            stride=data["stride"],
-            padding=data["padding"],
->>>>>>> 1c8fe4a0
         )
 
         layer._in_channels = in_channels
